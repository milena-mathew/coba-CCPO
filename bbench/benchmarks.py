--- conflicted
+++ resolved
@@ -212,13 +212,8 @@
                 action = sim_learner.choose(r.state, r.actions)
 
                 batch_choices.append((state, action))
-
-<<<<<<< HEAD
-                if len(batch_samples) == self._batch_size(batch_index):
-=======
+                
                 if len(batch_choices) == self._batch_size(batch_index):
->>>>>>> 8e694b55
-
                     for (state,action,reward) in sim.rewards(batch_choices):
                         sim_learner.learn(state,action,reward)
                         results.append((sim_index, batch_index, reward))
