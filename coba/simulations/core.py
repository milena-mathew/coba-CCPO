--- conflicted
+++ resolved
@@ -97,7 +97,6 @@
         """
         ...
 
-<<<<<<< HEAD
     @property
     @abstractmethod
     def reward(self) -> Reward:
@@ -162,8 +161,6 @@
 
         return action
 
-=======
->>>>>>> a3f2f008
 class MemorySimulation(Simulation):
     """A Simulation implementation created from in memory sequences of contexts, actions and rewards."""
 
@@ -180,8 +177,7 @@
         """Read the interactions in this simulation."""
         
         return self._interactions
-
-<<<<<<< HEAD
+    
     @property
     def reward(self) -> Reward:
         """The reward object which can observe rewards for pairs of actions and interaction keys."""
@@ -241,10 +237,7 @@
         """The reward object which can observe rewards for pairs of actions and interaction keys."""
         return ConstrainedReward(self._rewards)
 
-class ClassificationSimulation(MemorySimulation):
-=======
 class ClassificationSimulation(Simulation):
->>>>>>> a3f2f008
     """A simulation created from classification dataset with features and labels.
 
     ClassificationSimulation turns labeled observations from a classification data set
